--- conflicted
+++ resolved
@@ -7,23 +7,15 @@
         <sourceOutputDir name="target/generated-sources/annotations" />
         <sourceTestOutputDir name="target/generated-test-sources/test-annotations" />
         <outputRelativeToContentRoot value="true" />
-<<<<<<< HEAD
         <module name="module-b" />
         <module name="Authentication" />
-=======
         <module name="notification" />
->>>>>>> 778a9765
         <module name="karyanestApplication" />
         <module name="rbac" />
       </profile>
     </annotationProcessing>
     <bytecodeTargetLevel>
-<<<<<<< HEAD
-      <module name="module-a" target="21" />
-=======
-      <module name="module-a" target="11" />
-      <module name="module-b" target="11" />
->>>>>>> 778a9765
+      <module name="module-b" target="21" />
     </bytecodeTargetLevel>
   </component>
   <component name="JavacSettings">
