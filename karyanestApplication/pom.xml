--- conflicted
+++ resolved
@@ -19,13 +19,8 @@
         <java.version>21</java.version>
     </properties>
 
-<<<<<<< HEAD
     <dependencies>
-        <dependency>
-            <groupId>org.springdoc</groupId>
-            <artifactId>springdoc-openapi-starter-webmvc-ui</artifactId>
-            <version>2.3.0</version>
-        </dependency>
+        <!-- Common dependencies from both branches -->
         <dependency>
             <groupId>com.example</groupId>
             <artifactId>rbac</artifactId>
@@ -37,18 +32,92 @@
             <version>0.0.1-SNAPSHOT</version>
         </dependency>
         <dependency>
+            <groupId>com.example</groupId>
+            <artifactId>module-b</artifactId>
+            <version>0.0.1-SNAPSHOT</version>
+        </dependency>
+        <dependency>
+            <groupId>com.example</groupId>
+            <artifactId>notification</artifactId>
+            <version>0.0.1-SNAPSHOT</version>
+        </dependency>
+
+        <!-- Spring and utility dependencies -->
+        <dependency>
+            <groupId>org.springframework.boot</groupId>
+            <artifactId>spring-boot-starter-web</artifactId>
+        </dependency>
+        <dependency>
+            <groupId>org.springframework.boot</groupId>
+            <artifactId>spring-boot-starter-security</artifactId>
+        </dependency>
+        <dependency>
             <groupId>org.springframework.boot</groupId>
             <artifactId>spring-boot-starter-validation</artifactId>
+        </dependency>
+        <dependency>
+            <groupId>org.springframework.boot</groupId>
+            <artifactId>spring-boot-starter-data-jpa</artifactId>
+        </dependency>
+        <dependency>
+            <groupId>org.springframework.boot</groupId>
+            <artifactId>spring-boot-starter-mail</artifactId>
+        </dependency>
+
+        <!-- OpenAPI Docs -->
+        <dependency>
+            <groupId>org.springdoc</groupId>
+            <artifactId>springdoc-openapi-starter-webmvc-ui</artifactId>
+            <version>2.3.0</version>
+        </dependency>
+
+        <!-- JWT -->
+        <dependency>
+            <groupId>io.jsonwebtoken</groupId>
+            <artifactId>jjwt-api</artifactId>
+            <version>0.11.5</version>
+        </dependency>
+        <dependency>
+            <groupId>io.jsonwebtoken</groupId>
+            <artifactId>jjwt-impl</artifactId>
+            <version>0.11.5</version>
+            <scope>runtime</scope>
+        </dependency>
+        <dependency>
+            <groupId>io.jsonwebtoken</groupId>
+            <artifactId>jjwt-jackson</artifactId>
+            <version>0.11.5</version>
+            <scope>runtime</scope>
+        </dependency>
+
+        <!-- Database -->
+        <dependency>
+            <groupId>com.mysql</groupId>
+            <artifactId>mysql-connector-j</artifactId>
+            <version>9.2.0</version>
         </dependency>
         <dependency>
             <groupId>org.liquibase</groupId>
             <artifactId>liquibase-core</artifactId>
         </dependency>
+
+        <!-- Lombok -->
         <dependency>
-            <groupId>com.example</groupId>
-            <artifactId>module-b</artifactId>
-            <version>0.0.1-SNAPSHOT</version>
-            <scope>compile</scope>
+            <groupId>org.projectlombok</groupId>
+            <artifactId>lombok</artifactId>
+            <optional>true</optional>
+        </dependency>
+
+        <!-- Testing -->
+        <dependency>
+            <groupId>org.springframework.boot</groupId>
+            <artifactId>spring-boot-starter-test</artifactId>
+            <scope>test</scope>
+        </dependency>
+        <dependency>
+            <groupId>org.springframework.security</groupId>
+            <artifactId>spring-security-test</artifactId>
+            <scope>test</scope>
         </dependency>
     </dependencies>
 
@@ -68,8 +137,7 @@
                 <artifactId>liquibase-maven-plugin</artifactId>
                 <version>4.29.0</version>
                 <configuration>
-                    <propertyFile>
-                        src/main/resources/liquibase.properties</propertyFile>
+                    <propertyFile>src/main/resources/liquibase.properties</propertyFile>
                 </configuration>
             </plugin>
             <plugin>
@@ -86,124 +154,4 @@
             </plugin>
         </plugins>
     </build>
-=======
-	<dependencies>
-		<!-- Dependency on Module rbac -->
-		<dependency>
-			<groupId>com.example</groupId>
-			<artifactId>rbac</artifactId>
-			<version>0.0.1-SNAPSHOT</version>
-			<scope>compile</scope>
-		</dependency>
-
-		<!-- Dependency on Module notification -->
-		<dependency>
-			<groupId>com.example</groupId>
-			<artifactId>notification</artifactId>
-			<version>0.0.1-SNAPSHOT</version>
-			<scope>compile</scope>
-		</dependency>
-
-		<dependency>
-			<groupId>org.springframework.boot</groupId>
-			<artifactId>spring-boot-starter-test</artifactId>
-			<scope>test</scope>
-		</dependency>
-		<dependency>
-			<groupId>org.springframework.boot</groupId>
-			<artifactId>spring-boot-starter-security</artifactId>
-		</dependency>
-		<dependency>
-			<groupId>org.springframework.boot</groupId>
-			<artifactId>spring-boot-starter-web</artifactId>
-		</dependency>
-		<dependency>
-			<groupId>com.mysql</groupId>
-			<artifactId>mysql-connector-j</artifactId>
-			<version>9.2.0</version>
-		</dependency>
-		<dependency>
-			<groupId>org.springdoc</groupId>
-			<artifactId>springdoc-openapi-starter-webmvc-ui</artifactId>
-			<version>2.3.0</version>
-		</dependency>
-		<dependency>
-			<groupId>io.jsonwebtoken</groupId>
-			<artifactId>jjwt-api</artifactId>
-			<version>0.11.5</version>
-		</dependency>
-		<dependency>
-			<groupId>io.jsonwebtoken</groupId>
-			<artifactId>jjwt-impl</artifactId>
-			<version>0.11.5</version>
-			<scope>runtime</scope>
-		</dependency>
-		<dependency>
-			<groupId>io.jsonwebtoken</groupId>
-			<artifactId>jjwt-jackson</artifactId>
-			<version>0.11.5</version>
-			<scope>runtime</scope>
-		</dependency>
-		<dependency>
-			<groupId>org.springframework.boot</groupId>
-			<artifactId>spring-boot-starter-data-jpa</artifactId>
-		</dependency>
-		<dependency>
-			<groupId>org.projectlombok</groupId>
-			<artifactId>lombok</artifactId>
-			<optional>true</optional>
-		</dependency>
-		<dependency>
-			<groupId>org.springframework.security</groupId>
-			<artifactId>spring-security-test</artifactId>
-			<scope>test</scope>
-		</dependency>
-		<dependency>
-			<groupId>org.springframework.boot</groupId>
-			<artifactId>spring-boot-starter-mail</artifactId>
-		</dependency>
-		<dependency>
-			<groupId>org.springframework.boot</groupId>
-			<artifactId>spring-boot-starter-validation</artifactId>
-		</dependency>
-		<dependency>
-			<groupId>org.liquibase</groupId>
-			<artifactId>liquibase-core</artifactId>
-		</dependency>
-	</dependencies>
-	<build>
-		<plugins>
-			<plugin>
-				<groupId>org.apache.maven.plugins</groupId>
-				<artifactId>maven-compiler-plugin</artifactId>
-				<version>3.11.0</version>
-				<configuration>
-					<source>${java.version}</source>
-					<target>${java.version}</target>
-				</configuration>
-			</plugin>
-			<plugin>
-				<groupId>org.liquibase</groupId>
-				<artifactId>liquibase-maven-plugin</artifactId>
-				<version>4.29.0</version>
-				<configuration>
-					<propertyFile>
-						src/main/resources/liquibase.properties</propertyFile>
-				</configuration>
-			</plugin>
-			<plugin>
-				<groupId>org.springframework.boot</groupId>
-				<artifactId>spring-boot-maven-plugin</artifactId>
-				<configuration>
-					<excludes>
-						<exclude>
-							<groupId>org.projectlombok</groupId>
-							<artifactId>lombok</artifactId>
-						</exclude>
-					</excludes>
-				</configuration>
-			</plugin>
-		</plugins>
-	</build>
->>>>>>> f645f2ef
 </project>